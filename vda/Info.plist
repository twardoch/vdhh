<?xml version="1.0" encoding="UTF-8"?>
<!DOCTYPE plist PUBLIC "-//Apple//DTD PLIST 1.0//EN" "http://www.apple.com/DTDs/PropertyList-1.0.dtd">
<plist version="1.0">
<dict>
	<key>CFBundleDevelopmentRegion</key>
	<string>en</string>
	<key>CFBundleDisplayName</key>
	<string>VM</string>
	<key>CFBundleExecutable</key>
	<string>$(EXECUTABLE_NAME)</string>
	<key>CFBundleIdentifier</key>
	<string>$(PRODUCT_BUNDLE_IDENTIFIER)</string>
	<key>CFBundleInfoDictionaryVersion</key>
	<string>6.0</string>
	<key>CFBundleName</key>
	<string>VM</string>
	<key>CFBundlePackageType</key>
	<string>APPL</string>
	<key>CFBundleShortVersionString</key>
	<string>1.2</string>
	<key>CFBundleSignature</key>
	<string>????</string>
	<key>CFBundleVersion</key>
	<string>$(CURRENT_PROJECT_VERSION)</string>
	<key>LSApplicationCategoryType</key>
	<string>public.app-category.productivity</string>
	<key>LSMinimumSystemVersion</key>
	<string>$(MACOSX_DEPLOYMENT_TARGET)</string>
	<key>NSHighResolutionCapable</key>
	<true/>
	<key>NSHumanReadableCopyright</key>
<<<<<<< HEAD
	<string>Copyright © 2016 Veertu Labs Ltd. All rights reserved.</string>
=======
	<string>Copyright © 2015 Veertu Labs Ltd. Copyright © 2003-2016 Fabrice Bellard and the QEMU Project developers.</string>
	<key>NSMainNibFile</key>
	<string>MainMenu</string>
>>>>>>> 07589beb
	<key>NSSupportsAutomaticGraphicsSwitching</key>
	<true/>
	<key>LSUIElement</key>
	<true/>
	<key>NSPrincipalClass</key>
	<string>VmApp</string>
</dict>
</plist><|MERGE_RESOLUTION|>--- conflicted
+++ resolved
@@ -29,13 +29,7 @@
 	<key>NSHighResolutionCapable</key>
 	<true/>
 	<key>NSHumanReadableCopyright</key>
-<<<<<<< HEAD
-	<string>Copyright © 2016 Veertu Labs Ltd. All rights reserved.</string>
-=======
 	<string>Copyright © 2015 Veertu Labs Ltd. Copyright © 2003-2016 Fabrice Bellard and the QEMU Project developers.</string>
-	<key>NSMainNibFile</key>
-	<string>MainMenu</string>
->>>>>>> 07589beb
 	<key>NSSupportsAutomaticGraphicsSwitching</key>
 	<true/>
 	<key>LSUIElement</key>
